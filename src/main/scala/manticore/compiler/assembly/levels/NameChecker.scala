package manticore.compiler.assembly.levels

import manticore.compiler.assembly.ManticoreAssemblyIR

import scala.annotation.tailrec

import manticore.compiler.AssemblyContext

/** A generic name checker that makes sure all the used names in the program are
  * defined. This class should be specialized as an object before being used,
  * see [[manticore.assembly.levels.unconstrained.UnconstrainedNameChecker]] for
  * an example.
  * @author
  *   Mahyar Emami <mahyar.emami@epfl.ch>
  *
  * @param irFlavor
  *   IR flavor object to specialize the checker with
  */
trait AssemblyNameChecker extends Flavored {

  import flavor._

  object NameCheck {

    /** Collect any undefined registers in the process
      *
      * @param process
      * @return
      */
    def collectUndefinedRegRefs(
        process: DefProcess
    ): Seq[(Name, Instruction)] = {

      val isDefinedReg: Name => Boolean = process.registers.map { r =>
        r.variable.name
      }.toSet

      def checkBlock(
          undefs: Seq[(Name, Instruction)],
          block: Seq[Instruction]
      ): Seq[(Name, Instruction)] = {
        block.foldLeft(undefs) { case (acc, inst) =>
          inst match {
            case Expect(ref, got, error_id, annons) =>
              acc ++ Seq(ref, got).collect {
                case n if !isDefinedReg(n) => (n -> inst)
              }
            case GlobalLoad(rd, base, annons) =>
              acc ++ Seq(rd, base._1, base._2, base._3).collect {
                case n if !isDefinedReg(n) => (n -> inst)
              }
            case GlobalStore(rs, base, predicate, annons) =>
              acc ++ (Seq(rs, base._1, base._2, base._3) ++ predicate.toSeq)
                .collect { case n if !isDefinedReg(n) => (n -> inst) }
            case JumpTable(target, results, blocks, dslot, annons) =>
              val defTarget = isDefinedReg(target) match {
                case true  => Seq.empty
                case false => Seq((target -> inst))
              }
              (blocks.map(_.block) :+ dslot).foldLeft(acc ++ defTarget) {
                case (prev, blkc) =>
                  checkBlock(prev, blkc)
              }

            case Lookup(rd, index, base, annons) =>
              acc ++ Seq(rd, index, base).collect {
                case n if !isDefinedReg(n) => (n -> inst)
              }
            case ParMux(rd, choices, default, annons) =>
              acc ++ (
                Seq(rd, default) ++ choices
                  .flatMap { case ParMuxCase(c, rs) => Seq(c, rs) }
              ).collect { case n if !isDefinedReg(n) => (n -> inst) }

            case Nop =>
              acc
            case Recv(rd, rs, source_id, annons) =>
              if (isDefinedReg(rd)) {
                acc
              } else {
                acc :+ ((rd -> inst))
              }
            case Send(rd, rs, dest_id, annons) =>
              if (isDefinedReg(rs)) {
                acc
              } else {
                acc :+ ((rs -> inst))
              }
            case CustomInstruction(func, rd, rs1, rs2, rs3, rs4, annons) =>
              acc ++ Seq(rd, rs1, rs2, rs3, rs4).collect {
                case n if !isDefinedReg(n) => (n -> inst)
              }
            case Mux(rd, sel, rfalse, rtrue, annons) =>
              acc ++ Seq(rd, sel, rfalse, rtrue).collect {
                case n if !isDefinedReg(n) => (n -> inst)
              }
            case SetValue(rd, value, annons) =>
              if (isDefinedReg(rd)) {
                acc
              } else {
                acc :+ ((rd -> inst))
              }
            case LocalLoad(rd, base, offset, annons) =>
              acc ++ Seq(rd, base).collect {
                case n if !isDefinedReg(n) => (n -> inst)
              }
            case AddC(rd, co, rs1, rs2, ci, annons) =>
              acc ++ Seq(rd, co, rs1, rs2, ci).collect {
                case n if !isDefinedReg(n) => (n -> inst)
              }
            case LocalStore(rs, base, offset, predicate, annons) =>
              acc ++ (Seq(rs, base) ++ predicate.toSeq).collect {
                case n if !isDefinedReg(n) => (n -> inst)
              }
            case ClearCarry(carry, annons) =>
              if (isDefinedReg(carry)) {
                acc
              } else {
                acc :+ ((carry -> inst))
              }
            case Mov(rd, rs, annons) =>
              acc ++ Seq(rd, rs).collect {
                case n if !isDefinedReg(n) => (n -> inst)
              }
            case Predicate(rs, annons) =>
              if (isDefinedReg(rs)) {
                acc
              } else {
                acc :+ ((rs -> inst))
              }
            case BinaryArithmetic(operator, rd, rs1, rs2, annons) =>
              acc ++ Seq(rd, rs1, rs2).collect {
                case n if !isDefinedReg(n) => (n -> inst)
              }
            case PadZero(rd, rs, width, annons) =>
              acc ++ Seq(rd, rs).collect {
                case n if !isDefinedReg(n) => (n -> inst)
              }
            case SetCarry(carry, annons) =>
              if (isDefinedReg(carry)) {
                acc
              } else {
                acc :+ ((carry -> inst))
              }
          }

        }

      }

<<<<<<< HEAD
      checkBlock(Seq.empty, process.body)
    }

    /** Collect any undefined labels in the process
      *
      * @param process
      * @return
      */
=======
      def checkInst(inst: Instruction): Unit = {
        implicit val implicit_inst = inst
        inst match {
          case BinaryArithmetic(_, rd, rs1, rs2, _) =>
            checkRegs(Seq(rd, rs1, rs2))
          case CustomInstruction(func, rd, rsx, _) =>
            if (!func_names.contains(func)) {
              context.logger.error(
                s"undefined function ${func} at ${inst.serialized}:${inst.pos}"
              )
>>>>>>> 8a8a643a

    def collectUndefinedLabels(process: DefProcess): Seq[(Label, JumpTable)] = {
      val isDefinedLabel: Label => Boolean = process.labels.flatMap { lgrp =>
        (lgrp.default.toSeq ++ lgrp.indexer.map(_._2))
      }.toSet
      def checkJumpTables(
          undefs: Seq[(Label, JumpTable)],
          block: Seq[Instruction]
      ): Seq[(Label, JumpTable)] = block.foldLeft(undefs) {
        case (acc, i @ JumpTable(_, _, blocks, _, _)) =>
          blocks.foldLeft(acc) { case (prev, JumpCase(lbl, blk)) =>
            if (!isDefinedLabel(lbl)) {
              checkJumpTables(prev :+ (lbl -> i), blk)
            } else {
              checkJumpTables(prev, blk)
            }
<<<<<<< HEAD
          }
        case (acc, _) => acc
=======
            checkRegs(Seq(rd) ++ rsx)
          case LocalLoad(rd, base, _, _) => checkRegs(Seq(rd, base))
          case LocalStore(rs, base, _, p, _) =>
            checkRegs(Seq(rs, base) ++ p.toSeq)
          case GlobalLoad(rd, (hh, h, l), _) =>
            checkRegs(Seq(rd, hh, h, l))
          case GlobalStore(rs, (hh, h, l), p, _) =>
            checkRegs(Seq(rs, hh, h, l) ++ p.toSeq)
          case SetValue(rd, _, _)     => checkRegs(Seq(rd))
          case Expect(ref, got, _, _) => checkRegs(Seq(ref, got))
          case Send(rd, rs, _, _)     => checkRegs(Seq(rs))
          case Predicate(rs, _)       => checkRegs(Seq(rs))
          case Mux(rd, sel, rs1, rs2, _) =>
            checkRegs(Seq(rd, sel, rs1, rs2))
          case Nop => // do nothing
          case PadZero(rd, rs, width, annons) => checkRegs(Seq(rd, rs))
          case AddC(rd, co, rs1, rs2, ci, annons) => checkRegs(Seq(rd, co, rs1, rs2, ci))
          case Mov(rd, rs, _) => checkRegs(Seq(rd, rs))
          case ClearCarry(rd, _) => checkRegs(Seq(rd))
          case SetCarry(rd, _) => checkRegs(Seq(rd))
          case _: Recv =>
            context.logger.error("can not check instruction", inst)
            context.logger.fail("Failed checkInst")
>>>>>>> 8a8a643a

      }
      checkJumpTables(Seq.empty, process.body)
    }

    case class NonSSA(rd: Name, assigns: Seq[Instruction]) {
      def :+(inst: Instruction) = copy(assigns = assigns :+ inst)
    }

    /** Collect non SSA assignments, i.e., collect any name that has been
      * assigned multiple times
      *
      * @param process
      * @return
      */
    def collectNonSSA(process: DefProcess): Iterable[NonSSA] = {
      def checkSSA(
          dirty: Map[Name, Seq[Instruction]],
          block: Seq[Instruction]
      ): Map[Name, Seq[Instruction]] =
        block.foldLeft(dirty) { case (assigns, inst) =>
          inst match {
            case GlobalLoad(rd, _, _) =>
              assigns + (rd -> (assigns(rd) :+ inst))
            case JumpTable(_, results, blocks, dslot, _) =>
              checkSSA(
                assigns ++ results.map { case Phi(rd, _) =>
                  (rd -> (assigns(rd) :+ inst))
                },
                blocks.flatMap(_.block) ++ dslot
              )
            case Lookup(rd, _, _, _) =>
              assigns + (rd -> (assigns(rd) :+ inst))
            case ParMux(rd, choices, default, _) =>
              assigns + (rd -> (assigns(rd) :+ inst))

            case CustomInstruction(func, rd, rs1, rs2, rs3, rs4, _) =>
              assigns + (rd -> (assigns(rd) :+ inst))
            case AddC(rd, co, _, _, _, _) =>
              assigns + (rd -> (assigns(rd) :+ inst)) + (co -> (assigns(
                co
              ) :+ inst))
            case Mov(rd, _, _) =>
              assigns + (rd -> (assigns(rd) :+ inst))
            case BinaryArithmetic(_, rd, _, _, _) =>
              assigns + (rd -> (assigns(rd) :+ inst))
            case Mux(rd, sel, _, _, _) =>
              assigns + (rd -> (assigns(rd) :+ inst))
            case ClearCarry(rd, _) =>
              assigns + (rd -> (assigns(rd) :+ inst))
            case SetValue(rd, _, _) =>
              assigns + (rd -> (assigns(rd) :+ inst))
            case PadZero(rd, _, _, _) =>
              assigns + (rd -> (assigns(rd) :+ inst))
            case SetCarry(rd, _) =>
              assigns + (rd -> (assigns(rd) :+ inst))
            case LocalLoad(rd, _, _, _) =>
              assigns + (rd -> (assigns(rd) :+ inst))
            case Recv(rd, _, _, _) =>
              assigns + (rd -> (assigns(rd) :+ inst))
            case i @ (_: LocalStore | _: Predicate | Nop | _: Send | _: Expect |
                _: GlobalStore) =>
              assigns
          }
        }
      checkSSA(
        Map.empty[Name, Seq[Instruction]].withDefaultValue(Seq.empty),
        process.body
      ).collect {
        case (name, assigns) if (assigns.length > 1) =>
          NonSSA(name, assigns)
      }
    }

    /** Check all register names have a DefReg
      *
      * @param process
      * @param notifier
      */
    def checkNames(
        process: DefProcess
    )(notifier: (Name, Instruction) => Unit): Unit = {
      val undefinedNames = collectUndefinedRegRefs(process)
      undefinedNames.foreach { case (n, inst) => notifier(n, inst) }
    }

    /** Check all labels in the process are defined
      *
      * @param process
      * @param notifier
      */
    def checkLabels(
        process: DefProcess
    )(notifier: (Label, Instruction) => Unit): Unit = {
      val undefinedLabels = collectUndefinedLabels(process)
      undefinedLabels.foreach { case (l, inst) => notifier(l, inst) }
    }

    /** Check that the process is in SSA form
      *
      * @param process
      * @param notifier
      */
    def checkSSA(process: DefProcess)(notifier: NonSSA => Unit): Unit = {
      val nonSSA = collectNonSSA(process)
      nonSSA.foreach { notifier }
    }

    /** Check cross process names, make sure all send messages have valid
      * destinations and target registers
      * @param prog
      * @param selfDest
      * @param badDest
      * @param badRegister
      */
    def checkSends(prog: DefProgram)(
        selfDest: Send => Unit,
        badDest: Send => Unit,
        badRegister: Send => Unit
    ): Unit = {

      /** Check cross process names, make sure all send messages have valid
        * destinations
        */
      val procIds = prog.processes.map { _.id }

      val procMap = prog.processes.map { p => p.id -> p }.toMap
      prog.processes.foreach { p =>
        p.body
          .filter { _.isInstanceOf[Send] }
          .map(_.asInstanceOf[Send])
          .foreach { case inst @ Send(rd, _, dest, _) =>
            if (dest == p.id) { selfDest(inst) }
            if (!procIds.contains(dest)) {
              badDest(inst)
            } else {
              // check if dest reg is defined
              if (
                !procMap(dest).registers
                  .map { r => r.variable.name }
                  .contains(rd)
              ) {
                badRegister(inst)
              }
            }
          }
      }
    }


  }
}<|MERGE_RESOLUTION|>--- conflicted
+++ resolved
@@ -86,8 +86,8 @@
               } else {
                 acc :+ ((rs -> inst))
               }
-            case CustomInstruction(func, rd, rs1, rs2, rs3, rs4, annons) =>
-              acc ++ Seq(rd, rs1, rs2, rs3, rs4).collect {
+            case CustomInstruction(func, rd, rss, _) =>
+              acc ++ (rd +: rss).collect {
                 case n if !isDefinedReg(n) => (n -> inst)
               }
             case Mux(rd, sel, rfalse, rtrue, annons) =>
@@ -148,7 +148,6 @@
 
       }
 
-<<<<<<< HEAD
       checkBlock(Seq.empty, process.body)
     }
 
@@ -157,18 +156,6 @@
       * @param process
       * @return
       */
-=======
-      def checkInst(inst: Instruction): Unit = {
-        implicit val implicit_inst = inst
-        inst match {
-          case BinaryArithmetic(_, rd, rs1, rs2, _) =>
-            checkRegs(Seq(rd, rs1, rs2))
-          case CustomInstruction(func, rd, rsx, _) =>
-            if (!func_names.contains(func)) {
-              context.logger.error(
-                s"undefined function ${func} at ${inst.serialized}:${inst.pos}"
-              )
->>>>>>> 8a8a643a
 
     def collectUndefinedLabels(process: DefProcess): Seq[(Label, JumpTable)] = {
       val isDefinedLabel: Label => Boolean = process.labels.flatMap { lgrp =>
@@ -185,34 +172,8 @@
             } else {
               checkJumpTables(prev, blk)
             }
-<<<<<<< HEAD
           }
         case (acc, _) => acc
-=======
-            checkRegs(Seq(rd) ++ rsx)
-          case LocalLoad(rd, base, _, _) => checkRegs(Seq(rd, base))
-          case LocalStore(rs, base, _, p, _) =>
-            checkRegs(Seq(rs, base) ++ p.toSeq)
-          case GlobalLoad(rd, (hh, h, l), _) =>
-            checkRegs(Seq(rd, hh, h, l))
-          case GlobalStore(rs, (hh, h, l), p, _) =>
-            checkRegs(Seq(rs, hh, h, l) ++ p.toSeq)
-          case SetValue(rd, _, _)     => checkRegs(Seq(rd))
-          case Expect(ref, got, _, _) => checkRegs(Seq(ref, got))
-          case Send(rd, rs, _, _)     => checkRegs(Seq(rs))
-          case Predicate(rs, _)       => checkRegs(Seq(rs))
-          case Mux(rd, sel, rs1, rs2, _) =>
-            checkRegs(Seq(rd, sel, rs1, rs2))
-          case Nop => // do nothing
-          case PadZero(rd, rs, width, annons) => checkRegs(Seq(rd, rs))
-          case AddC(rd, co, rs1, rs2, ci, annons) => checkRegs(Seq(rd, co, rs1, rs2, ci))
-          case Mov(rd, rs, _) => checkRegs(Seq(rd, rs))
-          case ClearCarry(rd, _) => checkRegs(Seq(rd))
-          case SetCarry(rd, _) => checkRegs(Seq(rd))
-          case _: Recv =>
-            context.logger.error("can not check instruction", inst)
-            context.logger.fail("Failed checkInst")
->>>>>>> 8a8a643a
 
       }
       checkJumpTables(Seq.empty, process.body)
@@ -249,7 +210,7 @@
             case ParMux(rd, choices, default, _) =>
               assigns + (rd -> (assigns(rd) :+ inst))
 
-            case CustomInstruction(func, rd, rs1, rs2, rs3, rs4, _) =>
+            case CustomInstruction(func, rd, _, _) =>
               assigns + (rd -> (assigns(rd) :+ inst))
             case AddC(rd, co, _, _, _, _) =>
               assigns + (rd -> (assigns(rd) :+ inst)) + (co -> (assigns(
