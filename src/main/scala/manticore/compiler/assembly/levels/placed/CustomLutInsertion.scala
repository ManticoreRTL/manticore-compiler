package manticore.compiler.assembly.levels.placed

import com.google.ortools.Loader
import com.google.ortools.linearsolver.MPSolver
import com.google.ortools.linearsolver.MPVariable
import manticore.compiler.AssemblyContext
import manticore.compiler.Color
import manticore.compiler.CyclicColorGenerator
import manticore.compiler.assembly.BinaryOperator
import manticore.compiler.assembly.BinaryOperator.AND
import manticore.compiler.assembly.BinaryOperator.BinaryOperator
import manticore.compiler.assembly.BinaryOperator.OR
import manticore.compiler.assembly.BinaryOperator.XOR
import manticore.compiler.assembly.DependenceGraphBuilder
import manticore.compiler.assembly.levels.AssemblyTransformer
import manticore.compiler.assembly.levels.CanCollectProgramStatistics
import manticore.compiler.assembly.levels.ConstType
import manticore.compiler.assembly.levels.UInt16
import org.jgrapht.Graph
import org.jgrapht.GraphMapping
import org.jgrapht.Graphs
import org.jgrapht.alg.util.UnionFind
import org.jgrapht.graph.AsSubgraph
import org.jgrapht.graph.AsUnmodifiableGraph
import org.jgrapht.graph.DefaultEdge
import org.jgrapht.graph.DirectedAcyclicGraph
import org.jgrapht.nio.Attribute
import org.jgrapht.nio.DefaultAttribute
import org.jgrapht.traverse.TopologicalOrderIterator

import java.io.StringWriter
import java.nio.file.Files
import java.nio.file.Paths
import java.util.function.Function
import scala.collection.immutable.{BitSet => Cut}
import scala.collection.mutable.ArrayBuffer
import scala.collection.mutable.LinkedHashMap
import scala.collection.mutable.{HashMap => MHashMap}
import scala.collection.mutable.{HashSet => MHashSet}
import scala.jdk.CollectionConverters._
import manticore.compiler.assembly.levels.DeadCodeElimination
import manticore.compiler.assembly.levels.placed.Helpers.DeadCode

object CustomLutInsertion extends DependenceGraphBuilder with PlacedIRTransformer with CanCollectProgramStatistics {

  val flavor = PlacedIR
  import flavor._

  import CustomFunctionImpl._

  // We want vertices for every element that could be used as a primary input. The highest-level names are not generated
  // by instructions, so we store `Name` directly for those. For all other vertices we store the `Instruction`.
  type DepVertex = Either[Name, Instruction]
  type DepGraph  = Graph[DepVertex, DefaultEdge]

  // Represents a rooted cone of vertices in a graph.
  // The constructor is private as I want to force callers to go through the factory method in the Cone object.
  class Cone private (
      // // Contains the vertices of the root *and* the primary inputs (i.e., g.vertexSet = vertices ++ primaryInputs)
      // val g: AsUnmodifiableGraph[DepVertex, DefaultEdge],
      val root: DepVertex,
      val vertices: Set[DepVertex],
      val primaryInputs: Set[DepVertex],
      val func: CustomFunctionImpl,
      val posArgToNamedArg: Map[PositionalArg, NamedArg]
  ) {

    def size: Int = vertices.size

    def arity: Int = primaryInputs.size

    def contains(v: DepVertex): Boolean = {
      vertices.contains(v)
    }

    def exists(p: DepVertex => Boolean): Boolean = {
      vertices.exists(p)
    }

    override def toString(): String = {
      val nonRootVertices = vertices - root
      val funcStr = CustomFunctionImpl
        .substitute(func.expr)(posArgToNamedArg.toMap[AtomArg, NamedArg])
        .toString
      s"{arity = ${arity}, root = ${root}, func = ${funcStr}"
    }
  }

  object Cone {

    private def createExpr(
        root: DepVertex,
        vertices: Set[DepVertex],
        primaryInputs: Set[DepVertex],
        nameToInstrMap: Map[Name, Instruction],
        vToConstMap: Map[DepVertex, Constant]
    ): (
        ExprTree,
        Map[PositionalArg, NamedArg]
    ) = {

      // Two-way mapping is needed as we may see the same name twice in the expression
      // and we must assign the same positional argument to each. Example:
      //
      //     coneId xxx -> {arity = 2, root = Right(OR	%w1401, %w1049, %w667), func = ((%w702 & 1) | ((%w897 & 1) & (%w702 ^ 1)))
      //                                                                                 ^^^^^          ^^^^^         ^^^^^
      //                                                                      PositionalArg(0)     PositionalArg(1)   PositionalArg(0)

      val posArgToNamedArg = MHashMap.empty[PositionalArg, NamedArg]
      val namedArgToPosArg = MHashMap.empty[NamedArg, PositionalArg]

      def nextPos() = posArgToNamedArg.size

      def makeExpr(v: DepVertex): CustomFunctionImpl.ExprTree = {
        v match {
          case Left(name) =>
            vToConstMap.get(v) match {
              case Some(const) =>
                IdExpr(AtomConst(const))

              case None =>
                namedArgToPosArg.get(NamedArg(name)) match {
                  case None =>
                    // This named argument has not been seen before, so we
                    // create a new positional argument for it.
                    val pos      = nextPos()
                    val posArg   = PositionalArg(pos)
                    val namedArg = NamedArg(name)
                    posArgToNamedArg += posArg   -> namedArg
                    namedArgToPosArg += namedArg -> posArg
                    IdExpr(posArg)

                  case Some(posArg) =>
                    // This named argument has been seen before. We reuse
                    // the previously-assigned positional argument to it.
                    IdExpr(posArg)
                }
            }

          case Right(instr) =>
            // Helper
            def nameToExpr(n: Name): CustomFunctionImpl.ExprTree = {
              nameToInstrMap.get(n) match {
                case None        => makeExpr(Left(n))
                case Some(instr) => makeExpr(Right(instr))
              }
            }

            instr match {
              case BinaryArithmetic(operator, rd, rs1, rs2, _) =>
                val rs1Expr = nameToExpr(rs1)
                val rs2Expr = nameToExpr(rs2)

                operator match {
                  case AND => AndExpr(rs1Expr, rs2Expr)
                  case OR  => OrExpr(rs1Expr, rs2Expr)
                  case XOR => XorExpr(rs1Expr, rs2Expr)
                  case _ =>
                    throw new IllegalArgumentException(
                      s"Unexpected non-logic operator ${operator}."
                    )
                }

              case _ =>
                throw new IllegalArgumentException(
                  s"Expected to see a logic instruction, but saw \"${instr}\" instead."
                )
            }
        }
      }

      (makeExpr(root), posArgToNamedArg.toMap)
    }

    def apply(
        g: DepGraph,
        root: DepVertex,
        primaryInputs: Set[DepVertex],
        vToConstMap: Map[DepVertex, Constant]
    ): Cone = {

      // Backtracks from the root until (and including) the primary inputs.
      // All vertices encountered along the way form a cone.
      def getConeGraphVertices(): Set[DepVertex] = {
        val coneVertices = MHashSet.empty[DepVertex]

        // Backtrack from the given vertex until a primary input is seen.
        def backtrack(v: DepVertex): Unit = {
          coneVertices += v
          if (!primaryInputs.contains(v)) {
            Graphs
              .predecessorListOf(g, v)
              .asScala
              .foreach(pred => backtrack(pred))
          }
        }

        backtrack(root)
        coneVertices.toSet
      }

      val verticesInclPrimaryInputs = getConeGraphVertices()
      val vertices                  = verticesInclPrimaryInputs -- primaryInputs
      val nameToInstrMap = vertices.flatMap {
        case Right(instr) =>
          val regDefs = NameDependence.regDef(instr)
          regDefs.map { regDef =>
            regDef -> instr
          }
        case _ =>
          None
      }.toMap
      val (expr, posArgToNamedArg) =
        createExpr(root, vertices, primaryInputs, nameToInstrMap, vToConstMap)
      val func = CustomFunctionImpl(expr)

      new Cone(root, vertices, primaryInputs, func, posArgToNamedArg)
    }
  }

  // We want vertices for every element that could be used as a primary input. The highest-level names are not generated
  // by instructions, so we store `Name` directly for those. For all other vertices we store the `Instruction`.
  def createDependenceGraph(
      proc: DefProcess
  )(implicit
      ctx: AssemblyContext
  ): DepGraph = {
    val g: DepGraph = new DirectedAcyclicGraph(classOf[DefaultEdge])

    val instrRegDefs = proc.body.flatMap { instr =>
      val regDefs = NameDependence.regDef(instr)
      regDefs.map { regDef =>
        regDef -> instr
      }
    }.toMap

    proc.body.foreach { instr =>
      // Add a vertex for every instruction.
      g.addVertex(Right(instr))

      // Add a vertex for every register that is read. Note that we may read names that
      // are not generated by any instruction (primary inputs for example). We therefore
      // need to be careful here and possibly create a `Name` for the vertex instead of
      // a `Instruction`.
      val regUses = NameDependence.regUses(instr)
      regUses.foreach { rs =>
        instrRegDefs.get(rs) match {
          case None =>
            // rs is not generated by an instruction, so we create a `Name` for it.
            g.addVertex(Left(rs))
            // Use Left(rs) here as it is a `Name`.
            g.addEdge(Left(rs), Right(instr))

          case Some(rsInstr) =>
            // rs is generated by an instruction. The program is ordered, so we must
            // have already seen rs and created a vertex for it beforehand. There is
            // nothing to do.
            // Use Right(rsInstr) here as rs is generated by an `Instruction`, not a `Name`.
            g.addEdge(Right(rsInstr), Right(instr))
        }
      }
    }

    g
  }

  def isLogicInstr(instr: Instruction): Boolean = {
    instr match {
      case BinaryArithmetic(AND | OR | XOR, _, _, _, _) => true
      case _                                            => false
    }
  }

  def findLogicClusters(
      g: DepGraph
  ): Set[Set[DepVertex]] = {
    // We use Union-Find to cluster logic instructions together.
    val uf = new UnionFind(g.vertexSet())

    val logicVertices = g
      .vertexSet()
      .asScala
      .filter {
        case Right(instr) if isLogicInstr(instr) => true
        case _                                   => false
      }
      .toSet

    // Merge the edges that link 2 logic instructions.
    g.edgeSet().asScala.foreach { e =>
      val src = g.getEdgeSource(e)
      val dst = g.getEdgeTarget(e)

      val srcIsLogic = logicVertices.contains(src)
      val dstIsLogic = logicVertices.contains(dst)

      if (srcIsLogic && dstIsLogic) {
        uf.union(src, dst)
      }
    }

    val logicClusters = logicVertices
      .groupBy { v =>
        uf.find(v)
      }
      .values
      .toSet

    logicClusters
  }

  def getFanoutFreeCones(
      dependenceGraph: DepGraph,
      logicVertices: Set[DepVertex],
      maxCutSize: Int,
      vToConstMap: Map[DepVertex, Constant]
  )(implicit
      ctx: AssemblyContext
  ): Iterable[Cone] = {
    // Returns a subgraph of the dependence graph containing the logic vertices *and* their inputs
    // (which are not logic vertices by definition). The inputs are needed to perform cut enumeration
    // as otherwise we would not know the in-degree of the first logic vertices in the graph.
    def logicSubgraphWithInputs(): (
        DepGraph,
        Set[DepVertex] // inputs
    ) = {
      // The inputs are vertices *outside* the given set of vertices that are connected
      // to vertices *inside* the cluster. Some of these "inputs" are constants, but
      // constants are known at compile time and do not affect the runtime behavior of
      // a function. We therefore do not count them as inputs and filter them out.
      val inputs = logicVertices
        .flatMap { vLogic =>
          Graphs.predecessorListOf(dependenceGraph, vLogic).asScala
        }
        .filter { vAnywhere =>
          !logicVertices.contains(vAnywhere) && !vToConstMap.contains(vAnywhere)
        }

      val subgraphVertices = inputs ++ logicVertices
      val subgraph         = new AsSubgraph(dependenceGraph, subgraphVertices.asJava)

      (subgraph, inputs)
    }

    // Form a graph containing the vertices of all clusters AND their inputs.
    val (gLswi, primaryInputs) = logicSubgraphWithInputs()

    ctx.logger.dumpArtifact(
      s"dependence_graph_${ctx.logger.countProgress()}_${transformId}_logicSubgraphWithInputs.dot"
    ) {
      // All vertices should use the string representation of the instruction
      // that generates them, or the name itself (if a primary input).
      val nameMap = gLswi
        .vertexSet()
        .asScala
        .map { v =>
          v match {
            case Left(name)   => v -> name
            case Right(instr) => v -> instr.toString()
          }
        }
        .toMap

      dumpGraph(
        gLswi,
        vNameMap = nameMap
      )
    }

    // Enumerate the cuts of every vertex in the graph.
    val cuts = CutEnumerator(gLswi, primaryInputs, maxCutSize)

    // Now that we have all cuts, we find the cones that they span.
    val allCones = logicVertices.toSeq.flatMap { root =>
      val rootCuts = cuts(root)
      // These do NOT include the "singleton" cones that consist of a single
      // vertex as the backtracking algorithm to generate a cone from a (root, cut)
      // pair stops before the cut leaves (the cut's inputs) are seen.
      // Note though that this is not a problem as we are not computing a full
      // set cover where *every* vertex of the graph must be covered, but rather
      // the largest partial cover using the cones that have at least 2 vertices.
      rootCuts.map(cut => Cone(gLswi, root, cut, vToConstMap))
    }

    // Keep only the cones that are fanout-free.
    // Fanout-free means that only the root of the cone has outgoing edges to a vertex *outside*
    // the cone. Being fanout-free is a requirement to replace the cone with a custom instruction,
    // otherwise a vertex outside the cone will need an intermediate result enclosed in the custom
    // instruction.
    val fanoutFreeCones = allCones.filter { cone =>
      // Remove the root as it is legal for the root to have an outgoing edge to an external vertex.
      val nonRootVertices = cone.vertices - cone.root
      val nonRootSuccessors = nonRootVertices.flatMap { v =>
        Graphs.successorListOf(gLswi, v).asScala
      }
      val hasEdgeToExternalVertex =
        nonRootSuccessors.exists(v => !cone.contains(v))
      !hasEdgeToExternalVertex
    }

    fanoutFreeCones
  }

  // Maps every cone to a representative cone that computes the same function.
  // The representative cone can be found by querying the Union-Find graph returned.
  // The input argument mapping between a cone and its representative is returned
  // as the 2nd element of the result.
  def identifyCommonFunctions(
      cones: Map[
        Int, // Cone ID
        Cone
      ]
  ): (
      UnionFind[Int], // Clusters of cones that compute the same function.
      Map[
        Int, // Cone ID
        Map[
          PositionalArg, // Cone primary input idx
          PositionalArg // Representative primary input idx. The representative of a cluster is the result of uf.find(coneId)
        ]
      ]
  ) = {

    // We are going to look for permutations of cone inputs often. We therefore pre-compute
    // the possible permutations so we do not have to do it again each time we want to compare
    // two cones.
    def generatePermutationSubstMap(arity: Int): Vector[Map[PositionalArg, PositionalArg]] = {
      (0 until arity).permutations.map { inputPermutation =>
        val subst = inputPermutation.zipWithIndex.map { case (inputIdx, idx) =>
          PositionalArg(inputIdx) -> PositionalArg(idx)
        }
        subst.toMap
      }.toVector
    }
    val arityPermutationSubstMap = (1 to 6).map { arity =>
      arity -> generatePermutationSubstMap(arity)
    }.toMap

    // Cache of expression equations.
    val exprToEquCache = MHashMap.empty[ExprTree, Seq[BigInt]]

    def fullFuncEqualityCheck(
        f1: CustomFunction,
        f2: CustomFunction
    ): Option[ // Returns None if the functions are not equal.
      Map[
        PositionalArg,
        PositionalArg
      ] // Maps arg indices in f1 to arg indices in f2.
    ] = {
      assert(
        f1.arity == f2.arity,
        "Functions of unequal arities should not have been passed to this method!"
      )

      // Slow path:
      // To determine if f1 is equivalent to f2, we must compute f1's equation for all possible
      // permutations of its inputs. If any permutation results in a equation that matches that
      // of f2, then the functions are equivalent.

      // Note that we are varying f1's inputs. This means that, if we find a mapping, it modifies
      // f1 to be equal to f2 (and not the other way around). We are therefore considering f2 as
      // the fixed function here.

      // Cache f2's expression and its equation to save execution time in future calls.
      val equ2 = exprToEquCache.getOrElseUpdate(f2.expr, f2.equation)

      // Seq.permutations is an Iterator and only computes the next element if queried.
      // We use Iterator.find() so we can exit the expensive permutation generation as
      // soon as we find a valid input permutation (instead of computing all permutations
      // and filtering them afterwards, which is very expensive).
      val matchingPermutation = arityPermutationSubstMap(f1.arity)
        .find { subst =>
          val f1NewExpr = CustomFunctionImpl.substitute(f1.expr)(subst.toMap[AtomArg, AtomArg])
          val f1NewFunc = CustomFunctionImpl(f1NewExpr)
          // Cache the substituted expression and equation to save execution time in future calls.
          val f1NewEqu = exprToEquCache.getOrElseUpdate(f1NewExpr, f1NewFunc.equation)
          f1NewEqu == equ2
        }

      matchingPermutation
    }

    def isHomogeneousResource(
        f1: CustomFunction,
        f2: CustomFunction
    ): Boolean = {
      val f1Ops = f1.resources.keySet
      val f2Ops = f2.resources.keySet

      // There should only be 1 operator.
      (f1Ops == f2Ops) && (f1Ops.size == 1)
    }

    val equalCones = MHashMap.empty[
      (Int, Int),                       // (cone1Id, cone2Id)
      Map[PositionalArg, PositionalArg] // (cone1AtomArg, cone2AtomArg)
    ]

    val uf = new UnionFind(cones.keySet.asJava)

    // Comparing functions for equality is exponential as it involves computing their equation
    // and checking if they are equivalent under various input orderings. It is therefore important
    // to prune the space of functions for which we have no choice but to do the exponential comparison.
    //
    // Functions are determined to definitely be unequivalent if:
    //
    //   1. Their arity is different.
    //   2. They have different resources.
    //
    // Within the group of functions in each (arity, resource) category, we can quickly determine equivalence
    // between two functions if:
    //
    //   1. The functions have the same cone ID.
    //   2. The functions are composed of a homogeneous type of resource (all-AND, all-OR, all-XOR).
    //
    // In all other cases we must perform the expensive exponential check.

    val groupedCones = cones.groupBy { case (coneId, cone) =>
      // No point in comparing functions that have different arity or resources.
      (cone.func.arity, cone.func.resources)
    }

    groupedCones.foreach { case ((arity, resources), coneGroup) =>
      val identityArgMap = Seq
        .tabulate(arity) { idx =>
          PositionalArg(idx) -> PositionalArg(idx)
        }
        .toMap

      // A cone is equal to itself.
      coneGroup.foreach { case (coneId, cone) =>
        exprToEquCache += cone.func.expr -> cone.func.equation
        equalCones += (coneId, coneId)   -> identityArgMap
      }

      // Pairwise cone comparisons (with redundant comparisons skipped).
      val sortedConeFuncs = coneGroup.toArray
      (0 until sortedConeFuncs.size).foreach { i =>
        val (c1Id, c1) = sortedConeFuncs(i)

        // Do not compare (j, i) as we would have already compared (i, j).
        (i + 1 until sortedConeFuncs.size).foreach { j =>
          val (c2Id, c2) = sortedConeFuncs(j)

          if (isHomogeneousResource(c1.func, c2.func)) {
            // If the functions are composed of homogeneous operators, then we know immediately
            // that the functions are identical and the order of their inputs do not matter.

            // We keep both (c1Id -> c2Id) and (c2Id -> c1Id) to ensure a representative is found for both of
            // them after these pairwise comparisons.
            equalCones += (c1Id, c2Id) -> identityArgMap
            uf.union(c1Id, c2Id)

          } else {
            // Need to try a more expensive check to determine if the functions are identical.
            fullFuncEqualityCheck(c1.func, c2.func) match {
              case None =>
              // No permutation of the inputs was found such that f1 == f2, so we don't keep track of anything.
              case Some(arg1ToArg2Map) =>
                // We found some mapping from f1's inputs to f2's input such that their equations are equal.
                equalCones += (c1Id, c2Id) -> arg1ToArg2Map
                uf.union(c1Id, c2Id)
            }
          }
        }
      }
    }

    // Only keep mappings from cones to the representative.
    val coneToReprArgMap = equalCones.collect {
      case ((c1Id, c2Id), arg1ToArg2Map) if uf.find(c1Id) == c2Id =>
        // c2 is the representative and the arg map is already c1 -> c2, so we
        // keep it as-is
        c1Id -> arg1ToArg2Map

      case ((c1Id, c2Id), arg1ToArg2Map) if c1Id == uf.find(c2Id) =>
        // c1 is the representative, but the arg map is c1 -> c2. We want to
        // have the arg map for c2 -> c1, so we invert it.
        c2Id -> arg1ToArg2Map.map(kv => kv.swap)
    }

    (uf, coneToReprArgMap.toMap)
  }

  // Finds the set of cone IDs to choose to maximize the number of instructions we
  // save through the use of custom functions.
  // Note that this function returns the cones used and not the function categories
  // used as these are already known to the caller.
  def findOptimalConeCover[V](
      cones: Map[
        Int, // Cone ID
        Cone // Cone
      ],
      // Groups cones that compute the same function together. We don't care about
      // what they are computing, just that they are computing the same function
      // and therefore don't need an additional custom function to model if already
      // chosen.
      coneIdToReprId: Map[
        Int, // Cone ID
        Int  // Category
      ],
      maxNumConeTypes: Int
  )(implicit
      ctx: AssemblyContext
  ): Set[Int] = {
    // We want to maximize the number of instructions we can remove from the program.
    // The cones must be non-overlapping as otherwise a vertex *outside* the cone uses an intermediate
    // result from within the cone and we therefore can't remove the vertices that make up the cone.
    // In other words, the cones must be fanout-free.
    //
    // This is a proxy for the set cover problem with non-overlapping sets. We can solve this optimally
    // using an ILP formulation.

    // known values
    // ------------
    //
    // - Set C = {C_1, C_2, ..., C_N}
    //
    //   The cones in the system. A cone is a collection of vertices.
    //
    // - Set CT = {CT_1, CT_2, ..., CT_Z}
    //
    //   The "types" (or categories) of cones in the system. Each CT_i is itself a set that
    //   contains the cones that implement the same function.
    //
    // - maxNumConeTypes
    //
    //   The maximum number of custom functions supported in hardware.
    //
    // objective function
    // ------------------
    //
    // Maximize the number of instructions that are saved through the use of custom functions,
    // while simultaneously minimizing the number of custom functions used.
    //
    //     max {
    //        (sum_{C_i \in C} x_i * (|C_i|-1)) -
    //        (sum_{CT_i \in CT} y_i)
    //     }
    //
    // constraints
    // -----------
    //
    //   (1) Create binary variable x_i for every cone C_i in the system.
    //
    //         x_i \in {0, 1} for C_i \in C
    //
    //   (2) Create auxiliary binary variable y_i for every custom function (cone "type/category") CT_i in the system.
    //
    //         y_i \in {0, 1} for CT_i \in CT
    //
    //   (3) Each vertex is covered at most once.
    //
    //         sum_{C_i \in C : v \in C_i} x_i <= 1
    //
    //   (4) The number of custom functions does not surpass the maximum available.
    //
    //         sum_{CT_i \in CT} y_i <= maxNumConeTypes
    //
    //       where y_i is defined as "cone TYPE i is used".
    //
    //         y_i = OR_{C_i \in C : C_i \in CT_i} x_i
    //
    //       Note that OR is not a linear constraint, but it can be made linear through
    //       the following transformation:
    //
    //         y_i >= x_i      \forall C_i \in C : C_i \in CT_i
    //
    //         y_i <= sum_{C_i \in C : C_i \in CT_i} x_i

    Loader.loadNativeLibraries()
    val solver = MPSolver.createSolver("SCIP")
    if (solver == null) {
      ctx.logger.fail("Could not create solver SCIP.")
    }

    //   (1) Create binary variable x_i for every cone C_i in the system.
    //
    //         x_i \in {0, 1} for C_i \in C
    //
    val coneVars = MHashMap.empty[Int, MPVariable]
    cones.foreach { case (coneId, cone) =>
      coneVars += coneId -> solver.makeIntVar(0, 1, s"x_${coneId}")
    }

    //   (2) Create auxiliary binary variable y_i for every custom function (cone "type/category") CT_i in the system.
    //
    //         y_i \in {0, 1} for CT_i \in CT
    //
    val conesPerCategory = coneIdToReprId
      .groupMap { case (coneId, category) =>
        category
      } { case (coneId, category) =>
        coneId
      }
    val categoryVars = MHashMap.empty[Int, MPVariable]
    conesPerCategory.keys.foreach { category =>
      categoryVars += category -> solver.makeIntVar(0, 1, s"y_${category}")
    }

    //   (3) Each vertex is covered by at most once.
    //
    //         sum_{C_i \in C : v \in C_i} x_i <= 1
    //
    //       We model this as
    //
    //         0 <= sum_{C_i \in C : v \in C_i} x_i <= 1
    //
    val allVertices = cones.flatMap { case (coneId, cone) =>
      cone.vertices
    }.toSet
    allVertices.foreach { v =>
      val constraint = solver.makeConstraint(0, 1, s"covered_v${v}")
      cones.foreach { case (coneId, cone) =>
        val coneVar     = coneVars(coneId)
        val coefficient = if (cone.contains(v)) 1 else 0
        constraint.setCoefficient(coneVar, coefficient)
      }
    }

    //   (4) The number of custom functions does not surpass the maximum available.
    //
    //         sum_{CT_i \in CT} y_i <= maxNumConeTypes
    //
    //       where y_i is defined as "cone TYPE i is used".
    //
    //         y_i = OR_{C_i \in C : C_i \in CT_i} x_i
    //
    //       Note that OR is not a linear constraint, but it can be made linear through
    //       the following transformation:
    //
    //         y_i >= x_i      \forall C_i \in C : C_i \in CT_i
    //
    //         y_i <= sum_{C_i \in C : C_i \in CT_i} x_i
    //

    //   (4) The number of custom functions does not surpass the maximum available.
    //
    //         sum_{CT_i \in CT} y_i <= maxNumConeTypes
    //
    //       We model this as
    //
    //         0 <= sum_{CT_i \in CT} y_i <= maxNumConeTypes
    //
    val maxNumConesConstraint = solver.makeConstraint(0, maxNumConeTypes, s"maxNumConeTypes_constraint")
    categoryVars.keys.foreach { category =>
      val categoryVar = categoryVars(category)
      maxNumConesConstraint.setCoefficient(categoryVar, 1)
    }
    //   (4)
    //       ...
    //       Note that OR is not a linear constraint, but it can be made linear through
    //       the following transformation:
    //
    //         y_i >= x_i      \forall C_i \in C : C_i \in CT_i
    //
    //       We model this as
    //
    //        0 <= y_i - xi <= 1
    //
    conesPerCategory.foreach { case (category, coneIds) =>
      coneIds.foreach { coneId =>
        val constraint  = solver.makeConstraint(0, 1, s"y_${category} >= x_${coneId}")
        val coneVar     = coneVars(coneId)
        val categoryVar = categoryVars(category)
        constraint.setCoefficient(categoryVar, 1)
        constraint.setCoefficient(coneVar, -1)
      }
    }
    //   (4)
    //       ...
    //       Note that OR is not a linear constraint, but it can be made linear through
    //       the following transformation:
    //
    //         y_i <= sum_{C_i \in C : C_i \in CT_i} x_i
    //
    //       We model this as
    //
    //        0 <= (sum_{C_i \in C : C_i \in CT_i} x_i) - yi <= sum_{C_i \in C : C_i \in CT_i} 1
    //
    conesPerCategory.foreach { case (category, coneIds) =>
      val constraint = solver.makeConstraint(
        0,
        coneIds.size,
        s"y_${category} <= ${coneIds.size}"
      )
      coneIds.foreach { coneId =>
        val coneVar = coneVars(coneId)
        constraint.setCoefficient(coneVar, 1)
      }
      val categoryVar = categoryVars(category)
      constraint.setCoefficient(categoryVar, -1)
    }

    // objective function
    // ------------------
    //
    // Maximize the number of instructions that are saved through the use of custom functions,
    // while simultaneously minimizing the number of custom functions used.
    //
    //     max {
    //        (sum_{C_i \in C} x_i * (|C_i|-1)) -
    //        (sum_{CT_i \in CT} y_i)
    //     }
    //
    val objective = solver.objective()
    cones.foreach { case (coneId, cone) =>
      val coneSize    = cone.size
      val coefficient = coneSize - 1
      val coneVar     = coneVars(coneId)
      objective.setCoefficient(coneVar, coefficient)
    }
    categoryVars.keys.foreach { category =>
      val categoryVar = categoryVars(category)
      objective.setCoefficient(categoryVar, -1)
    }
    objective.setMaximization()

    // solve optimization problem
    val resultStatus = ctx.stats.recordRunTime("solver.solve") {
      solver.solve()
    }

    // Extract results
    if (resultStatus == MPSolver.ResultStatus.OPTIMAL) {
      // The selected cones.
      val conesUsed = coneVars.filter { case (coneId, coneVar) =>
        coneVar.solutionValue.toInt > 0
      }.keySet

      // The "types" of custom functions used.
      val customFuncsUsed = categoryVars.filter { case (category, categoryVar) =>
        categoryVar.solutionValue.toInt > 0
      }.keySet

      // Important to transform to a Seq before calling map() as otherwise cones
      // with identical size will be merged together due to the semantics of Set.
      val instructionsSaved = conesUsed.toSeq.map { coneId =>
        val cone = cones(coneId)
        cone.size - 1
      }.sum

      ctx.logger.info {
        s"Solved non-overlapping cone covering problem in ${solver.wallTime()}ms\n" +
          s"Can reduce instruction count by ${instructionsSaved} using ${conesUsed.size} cones covered by ${customFuncsUsed.size} custom functions."
      }

      conesUsed.toSet

    } else {
      ctx.logger.fail(
        s"Could not optimally solve cone cover problem (resultStatus = ${resultStatus})."
      )
      // We return the empty set to signal that no logic instructions could be fused together.
      Set.empty
    }
  }

  def onProcess(
      proc: DefProcess
  )(implicit
      ctx: AssemblyContext
  ): DefProcess = {
    val dependenceGraph = createDependenceGraph(proc)

    val vToConstMap: Map[DepVertex, Constant] = proc.registers
      .filter { reg =>
        reg.variable.varType == ConstType
      }
      .map { constReg =>
        // constants are guaranteed to have a constant assigned to their variable value, so
        // it is safe to call `get`.
        Left(constReg.variable.name) -> constReg.value.get
      }
      .toMap

    // Identify logic clusters in the graph.
    val logicClusters = findLogicClusters(dependenceGraph)
      .filter(cluster => cluster.size > 1) // No point in creating a LUT vector to replace a single instruction.

    ctx.logger.debug {
      val clusterSizesStr = logicClusters.toSeq
        .sortBy(cluster => cluster.size)(Ordering[Int].reverse)
        .zipWithIndex
        .map { case (cluster, idx) =>
          s"cluster_${idx} -> ${cluster.size} instructions"
        }
        .mkString("\n")

      s"Covering ${logicClusters.size} logic clusters in ${proc.id} with sizes:\n${clusterSizesStr}"
    }

    // We assign an Int id to every cone as we will be storing pairs of cones in a hash table later
    // and it is costly to has the Cone itself each time (hashing its id is much faster).
    val cones = ctx.stats.recordRunTime("getFanoutFreeCones") {
      getFanoutFreeCones(
        dependenceGraph,
        logicClusters.flatten,
        ctx.hw_config.nCfuInputs,
        vToConstMap
      ).filter { cone =>
        // We don't care about cones that consist of a single instruction as there
        // is no benefit in doing so (we will not reduce the instruction count).
        cone.size > 1
      }.toSeq
        .sortBy { cone =>
          (cone.arity, cone.size)
        }
        .zipWithIndex
        .map { case (cone, idx) =>
          idx -> cone
        }
        .toMap
    }

    ctx.logger.debug {
      val conesStr = cones.toSeq
        .sortBy { case (coneId, cone) =>
          coneId
        }
        .map { case (coneId, cone) =>
          s"coneId ${coneId} -> ${cone.toString()}"
        }
        .mkString("\n")

      s"There are ${cones.size} fanout-free cones.\n${conesStr}"
    }

    val (coneIdToReprId, coneToReprArgMap) =
      if (ctx.optimize_common_custom_functions) {
        // Cluster cones that compute the same function together. Cones that compute
        // the same function do so under a permutation of their inputs. This permutation
        // is computed between every cone and its representative cone (not between
        // all cones).

        val (ufCones, coneToReprArgMap) = ctx.stats.recordRunTime(
          "identifyCommonFunctions"
        )(identifyCommonFunctions(cones))
        val coneIdToReprId = cones.keys.map { coneId =>
          coneId -> ufCones.find(coneId)
        }.toMap

        ctx.logger.debug {
          s"The cones are clustered into ${ufCones.numberOfSets()} function groups."
        }

        (coneIdToReprId, coneToReprArgMap)

      } else {
        // Consider all cones to be in distinct categories of their own.

        // If all cones are distinct, then their arguments are unique and we don't
        // need to compute whether they are a permutation of another cone's inputs.
        // We use the "identity permutation" as the resulting mapping between the
        // cone's inputs and the representative's (itself) inputs.
        val coneToReprArgMap = cones.keys.map { coneId =>
          val cone = cones(coneId)
          val argMap = Seq
            .tabulate(cone.arity) { idx =>
              PositionalArg(idx) -> PositionalArg(idx)
            }
            .toMap
          coneId -> argMap
        }.toMap

        // A cone is its own representative.
        val coneIdToReprId = cones.keys.map { coneId =>
          coneId -> coneId
        }.toMap

        (coneIdToReprId, coneToReprArgMap)
      }

    ctx.logger.debug {
      coneIdToReprId.toSeq.sorted
        .map { case (coneId, reprId) =>
          s"cone ${coneId} -> representative ${reprId}"
        }
        .mkString("\n")
    }

    // We know which cones compute the same function. We can now solve an optimization
    // problem to choose the best cones to implement knowing which ones come "for free"
    // due to duplicates existing.
    val bestConeIds = ctx.stats.recordRunTime("findOptimalConeCover") {
      findOptimalConeCover(
        cones,
        coneIdToReprId,
<<<<<<< HEAD
        maxNumConeTypes = Integer.MAX_VALUE
        // maxNumConeTypes = ctx.max_custom_instructions
=======
        maxNumConeTypes = ctx.hw_config.nCustomFunctions
>>>>>>> 753cff78
      )(ctx)
    }

    ctx.logger.debug {
      val conesStr = bestConeIds
        .map { coneId =>
          coneId -> cones(coneId)
        }
        .toSeq
        .sortBy { case (coneId, cone) =>
          coneId
        }
        .map { case (coneId, cone) =>
          s"coneId ${coneId} -> ${cone.toString()}"
        }
        .mkString("\n")

      s"Selected cones:\n${conesStr}"
    }

    // To visually inspect the mapping for correctness, we dump a highlighted dot file
    // showing each cone category with a different color.
    ctx.logger.dumpArtifact(
      s"dependence_graph_${ctx.logger.countProgress()}_${transformId}_${proc.id}_selectedCustomInstructionCones.dot",
      forceDump = false
    ) {
      val reprIds = coneIdToReprId.values.toSet

      // Each category has a defined color.
      val reprIdToColor = reprIds
        .zip(CyclicColorGenerator(reprIds.size))
        .toMap

      val clusters = bestConeIds.map { coneId =>
        // We use the ID of the cone as the ID of the cluster.
        coneId -> cones(coneId).vertices
      }.toMap

      // Color all vertices of a cone with its color.
      val clusterColorMap = clusters.keys.map { clusterId =>
        val reprId = coneIdToReprId(clusterId)
        val color  = reprIdToColor(reprId)
        clusterId -> color.toCssHexString()
      }.toMap

      // All vertices should use the string representation of the instruction
      // that generates them, or the name itself (if a primary input).
      val nameMap = dependenceGraph
        .vertexSet()
        .asScala
        .map { v =>
          v match {
            case Left(name)   => v -> name
            case Right(instr) => v -> instr.toString()
          }
        }
        .toMap

      dumpGraph(
        dependenceGraph,
        clusters = clusters,
        clusterColorMap = clusterColorMap,
        vNameMap = nameMap
      )
    }

    // The custom functions to emit. We only emit the representative function of the best cones.
    val reprIdToFunc = bestConeIds.map { coneId =>
      val reprId = coneIdToReprId(coneId)
      val repr   = cones(reprId)
      reprId -> DefFunc(s"func_${reprId}", repr.func)
    }.toMap

    // Replace the cone roots with their custom functions.
    // Note that this keeps all intermediate vertices of the cones in the process body.
    // A subsequent DeadCodeElimination pass will be needed to eliminate these now-unused instructions.
    val newBody = proc.body.map { instr =>
      NameDependence.regDef(instr) match {
        case Seq(rd) =>
          // We have found an instruction that outputs ONE result (instructions
          // that can be replaced by custom LUTs cannot emit multiple outputs).

          bestConeIds.find { coneId =>
            // We check whether there exists a cone whose root writes to the same
            // name as the instruction.
            val cone = cones(coneId)
            val rdCone = cone.root match {
              case Left(name) =>
                // Should not happen as a root is an instruction that computes something. It cannot be name.
                throw new IllegalArgumentException(
                  s"Root ${cone.root} of cone ${cone} should have been an instruction, not a name!"
                )
              case Right(i) =>
                NameDependence.regDef(i).head
            }
            rdCone == rd
          } match {
            case None =>
              // Leave the instruction unchanged as the output of the instruction
              // does not match the root vertex of a cone chosen by the ILP solver.
              instr

            case Some(coneId) =>
              // Replace instruction with a custom instruction. The custom instruction
              // is the one defined by the cone's representative.
              val cone     = cones(coneId)
              val reprId   = coneIdToReprId(coneId)
              val reprFunc = reprIdToFunc(reprId)

              val coneToReprInputMap = coneToReprArgMap(coneId)
              val rsx = cone.posArgToNamedArg
                .map { case (conePosArg, argName) =>
                  val reprPosArg = coneToReprInputMap(conePosArg)
                  reprPosArg -> argName
                }
                .toSeq
                .sortBy { case (reprPosArg, argName) =>
                  reprPosArg.v
                }
                .map { case (reprPosArg, argName) =>
                  argName.v
                }

              CustomInstruction(reprFunc.name, rd, rsx)
          }

        case _ =>
          // Leave the instruction unchanged as the instruction is not the root of a selected cone.
          instr
      }
    }

    val newProc = proc.copy(
      body = newBody,
      functions = reprIdToFunc.values.toSeq
    )

    newProc
  }

  override def transform(
      program: DefProgram
  )(implicit ctx: AssemblyContext): DefProgram = {

    val newProcesses = program.processes
      .map(proc => onProcess(proc)(ctx))
      .map(DeadCode.doDce)
    val newProgram = program.copy(processes = newProcesses)
    ctx.stats.record(ProgramStatistics.mkProgramStats(newProgram))

    newProgram

  }

  // Helper method to dump a graph of clusters in DOT format.
  def dumpGraph[V](
      g: Graph[V, DefaultEdge],
      clusters: Map[
        Int,   // Cluster ID
        Set[V] // Vertices in cluster
      ] = Map.empty[Int, Set[V]],
      clusterColorMap: Map[
        Int,   // Cluster ID
        String // Color to be assigned to cluster
      ] = Map.empty[Int, String],
      vNameMap: Map[V, String] = Map.empty[V, String]
  ): String = {
    // The jgrapht library does not support emitting graphviz `subgraph`s.
    // The scala-graph library does support emitting graphviz `subgraphs`s, so we use it instead.
    import scalax.collection.{Graph => SGraph}
    import scalax.collection.mutable.{Graph => MSGraph}
    import scalax.collection.GraphEdge.DiEdge
    import scalax.collection.io.dot._
    import scalax.collection.io.dot.implicits._

    // Converts a jgrapht Graph to a scala-graph graph.
    // Note that a mutable graph (MSGraph) is constructed, but we return a graph of the
    // "interface" type (SGraph) as the DOT exporter only supports this parent interface.
    def jg2sc[V](
        jg: Graph[V, DefaultEdge]
    ): (
        SGraph[Int, DiEdge],
        Map[V, Int],
        Map[Int, V]
    ) = {
      val sg    = MSGraph.empty[Int, DiEdge]
      val vToId = MHashMap.empty[V, Int]
      val idToV = MHashMap.empty[Int, V]

      jg.vertexSet().asScala.zipWithIndex.foreach { case (v, idx) =>
        vToId += v   -> idx
        idToV += idx -> v
        sg += idx
      }

      jg.edgeSet().asScala.foreach { e =>
        val src   = jg.getEdgeSource(e)
        val dst   = jg.getEdgeTarget(e)
        val srcId = vToId(src)
        val dstId = vToId(dst)
        sg += DiEdge(srcId, dstId)
      }

      (sg, vToId.toMap, idToV.toMap)
    }

    def escape(s: String): String = s.replaceAll("\"", "\\\\\"")
    def quote(s: String): String  = s"\"${s}\""

    // Some vertices have quotes in them when represented as strings. These vertices
    // cannot be used as graphviz identifiers, so we assign an index to all vertices
    // instead.
    val (sg, vToId, idToV) = jg2sc(g)

    val dotRoot = DotRootGraph(
      directed = true,
      id = Some("program graph with custom functions")
    )

    val dotSubgraphs = clusters.map { case (clusterId, vertices) =>
      val dotSub = DotSubGraph(
        dotRoot,
        Id(s"cluster_${clusterId}")
      )
      clusterId -> dotSub
    }

    def edgeTransform(
        iedge: scalax.collection.Graph[Int, DiEdge]#EdgeT
    ): Option[
      (
          DotGraph,   // The graph/subgraph to which this edge belongs.
          DotEdgeStmt // Statements to modify the edge's representation.
      )
    ] = {
      iedge.edge match {
        case DiEdge(source, target) =>
          Some(
            (
              dotRoot, // All edges are part of the root graph.
              DotEdgeStmt(
                NodeId(source.toOuter),
                NodeId(target.toOuter)
              )
            )
          )
        case e @ _ =>
          assert(
            false,
            s"Edge ${e} in the dependence graph could not be serialized!"
          )
          None
      }
    }

    def nodeTransformer(
        inode: scalax.collection.Graph[Int, DiEdge]#NodeT
    ): Option[
      (
          DotGraph,   // The graph/subgraph to which this node belongs.
          DotNodeStmt // Statements to modify the node's representation.
      )
    ] = {
      val clusterId = clusters
        .find { case (clusterId, vertices) =>
          val vId = inode.toOuter
          val v   = idToV(vId)
          vertices.contains(v)
        }
        .map { case (clusterId, vertices) =>
          clusterId
        }

      // If the vertex is part of a cluster, select the corresponding subgraph.
      // Otherwise add the vertex to the root graph.
      val dotGraph = clusterId
        .map(id => dotSubgraphs(id))
        .getOrElse(dotRoot)

      val vId    = inode.toOuter
      val v      = idToV(vId)
      val vName  = vNameMap.getOrElse(v, v.toString())
      val vLabel = escape(vName)

      // If the vertex is part of a cluster, select its corresponding color.
      // Otherwise use white as the default color.
      val vColor = clusterId
        .map(id => clusterColorMap(id))
        .getOrElse("white")

      Some(
        (
          dotGraph,
          DotNodeStmt(
            NodeId(vId),
            Seq(
              DotAttr("label", quote(vLabel)),
              DotAttr("style", quote("filled")),
              DotAttr("fillcolor", quote(vColor))
            )
          )
        )
      )
    }

    val dotExport: String = sg.toDot(
      dotRoot = dotRoot,
      edgeTransformer = edgeTransform,
      cNodeTransformer = Some(nodeTransformer)
    )

    dotExport
  }
}<|MERGE_RESOLUTION|>--- conflicted
+++ resolved
@@ -987,12 +987,8 @@
       findOptimalConeCover(
         cones,
         coneIdToReprId,
-<<<<<<< HEAD
         maxNumConeTypes = Integer.MAX_VALUE
         // maxNumConeTypes = ctx.max_custom_instructions
-=======
-        maxNumConeTypes = ctx.hw_config.nCustomFunctions
->>>>>>> 753cff78
       )(ctx)
     }
 
