package manticore.compiler.assembly.levels.placed
import manticore.compiler.assembly.ManticoreAssemblyIR
import manticore.compiler.assembly.levels.VariableType
import manticore.compiler.assembly.levels.HasVariableType
import manticore.compiler.assembly.HasWidth
import manticore.compiler.assembly.levels.UInt16
import manticore.compiler.assembly.DependenceGraphBuilder
import manticore.compiler.assembly.annotations.{Memblock => MemblockAnnotation}
import manticore.compiler.assembly.levels.AssemblyPrinter
import java.math.BigInteger
/** IR level with placed processes and allocated registers.
  *
  * @author
  *   Mahyar Emami <mahyar.emami@epfl.ch>
  */
object PlacedIR extends ManticoreAssemblyIR {

  import manticore.compiler.assembly.HasSerialized

  sealed abstract trait PlacedVariable
      extends Named[PlacedVariable]
      with HasSerialized
      with HasVariableType
      with HasWidth {
    override def serialized: String = s"${varType.typeName} ${name} -> ${id} 16"
    override def width = 16
    val id: Int

    def withId(new_id: Int): PlacedVariable

  }
  import manticore.compiler.assembly.levels.{
    WireType,
    RegType,
    ConstType,
    InputType,
    OutputType,
    MemoryType
  }

  case class ValueVariable(name: Name, id: Int, tpe: VariableType)
      extends PlacedVariable {
    override def varType: VariableType = tpe
    def withName(new_name: Name): PlacedVariable = this.copy(name = new_name)
    def withId(new_id: Int): PlacedVariable = this.copy(id = new_id)
  }

  case class MemoryVariable(name: Name, id: Int, block: MemoryBlock)
      extends PlacedVariable {
    def withName(n: Name) = this.copy(name = n)
    override def varType: VariableType = MemoryType
    def withId(new_id: Int) = this.copy(id = new_id)
  }

  case class MemoryBlock(
      block_id: Name,
      capacity: Int,
      width: Int,
      initial_content: Seq[UInt16] = Seq.empty[UInt16]
  ) {
    def capacityInShorts(): Int = {
      capacity * numShortsPerWord()
    }
    def numShortsPerWord(): Int =
      ((width - 1) / 16 + 1)
  }
  object MemoryBlock {
    def fromAnnotation(a: MemblockAnnotation) =
      MemoryBlock(a.getBlock(), a.getCapacity(), a.getWidth())
  }

  case class ProcessIdImpl(id: String, x: Int, y: Int) {

    override def toString(): String = id.toString()
  }

  sealed trait ExceptionKind
  case object ExpectFail extends ExceptionKind
  case object ExpectStop extends ExceptionKind

<<<<<<< HEAD


=======
>>>>>>> 8a8a643a
  case class ExceptionIdImpl(id: UInt16, msg: String, kind: ExceptionKind) {
    override def toString(): String = s"${msg}_${id}"
  }

<<<<<<< HEAD

=======
  final class CustomFunctionImpl private (
    val arity: Int,
    val expr: CustomFunctionImpl.ExprTree,
  ) extends HasSerialized {

    import CustomFunctionImpl._

    // This is a VAL. It is only computed once (typically when generating code as
    // we are able to evaluate a custom function simply using its substituted
    // expression tree, which does not require the equation).
    lazy val equation: Seq[BigInt] = computeEquation(arity, expr)

    override def toString: String = {
      val args = Seq.tabulate(arity) { idx => s"%${idx}" }.mkString(", ")
      s"(${args}) => ${expr}"
    }

    override def serialized: String = toString
  }

  object CustomFunctionImpl {

    sealed trait Atom

    case class AtomConst(v: UInt16) extends Atom
    case class AtomArg(v: Int) extends Atom

    sealed trait ExprTree

    case class OrExpr(op1: ExprTree, op2: ExprTree) extends ExprTree {
      override def toString(): String = {
        s"(${op1} | ${op2})"
      }
    }

    case class AndExpr(op1: ExprTree, op2: ExprTree) extends ExprTree {
      override def toString(): String = {
        s"(${op1} & ${op2})"
      }
    }

    case class XorExpr(op1: ExprTree, op2: ExprTree) extends ExprTree {
      override def toString(): String = {
        s"(${op1} ^ ${op2})"
      }
    }

    case class IdExpr(id: Atom) extends ExprTree {
      override def toString(): String = {
        id match {
          case AtomConst(v) => v.toString()
          case AtomArg(v)   => s"%${v}"
        }
      }
    }

    // Fully evaluate an expression tree to a constant value. The tree given to
    // the function should have all its [[AtomArg]]s replaced by [[AtomConst]]s.
    // This can be used to interpret the expression tree.
    def evaluate(tree: ExprTree): UInt16 = {
      tree match {
        case AndExpr(op1, op2)    => evaluate(op1) & evaluate(op2)
        case OrExpr(op1, op2)     => evaluate(op1) | evaluate(op2)
        case XorExpr(op1, op2)    => evaluate(op1) ^ evaluate(op2)
        case IdExpr(AtomConst(v)) => v
        case IdExpr(_: AtomArg) =>
          throw new IllegalArgumentException("Tree does not evaluate to constant! Cannot determine final value.")
      }
    }

    // Substitute (some or all) [[AtomArg]]s in the expression tree with constants.
    def substitute(tree: ExprTree)(subst: Map[AtomArg, AtomConst]): ExprTree = {
      tree match {
        case AndExpr(op1, op2)        => AndExpr(substitute(op1)(subst), substitute(op2)(subst))
        case OrExpr(op1, op2)         => OrExpr(substitute(op1)(subst), substitute(op2)(subst))
        case XorExpr(op1, op2)        => XorExpr(substitute(op1)(subst), substitute(op2)(subst))
        case IdExpr(a: AtomArg)       => IdExpr(subst(a))
        case e @ IdExpr(_: AtomConst) => e
      }
    }

    // Compute the arity of the tree, i.e., the number of arguments required to
    // fully evaluate the tree.
    private def computeArity(tree: ExprTree): Int = {
      def collectArgs(tree: ExprTree): Set[AtomArg] = {
        tree match {
          case AndExpr(op1, op2)    => collectArgs(op1) ++ collectArgs(op2)
          case OrExpr(op1, op2)     => collectArgs(op1) ++ collectArgs(op2)
          case XorExpr(op1, op2)    => collectArgs(op1) ++ collectArgs(op2)
          case IdExpr(a: AtomArg)   => Set(a)
          case IdExpr(_: AtomConst) => Set.empty
        }
      }

      val args = collectArgs(tree).toSeq.sortBy(_.v)
      // Make sure the args are consecutive set of integers.
      assert(args == Seq.tabulate(args.length) { idx => AtomArg(idx) })
      args.length
    }

    private def computeEquation(arity: Int, expr: ExprTree): Seq[BigInt] = {

      // Generates a combination of masks that are used to evaluate the expression tree at
      // a given bit offset. Here's an example of the output for increasing values of bitpos
      // for a arity-2 LUT (i.e. a 2-LUT).
      //
      // bitpos = 0
      //   lutVectorInputCombinations(2) = List(
      //     List(0, 0),
      //     List(0, 1),
      //     List(1, 0),
      //     List(1, 1)
      //   )
      //
      // bitpos = 1
      //   lutVectorInputCombinations(2) = List(
      //     List(0, 0),
      //     List(0, 2),
      //     List(2, 0),
      //     List(2, 2)
      //   )
      //
      // bitpos = 2
      //   lutVectorInputCombinations(2) = List(
      //     List(0, 0),
      //     List(0, 4),
      //     List(4, 0),
      //     List(4, 4)
      //   )
      //
      // ...
      def lutVectorInputCombinations(
        count: Int,
        bitpos: Int
      ): Seq[Seq[UInt16]] = {
        def binStr(x: Int, width: Int): String = {
          // Scala's toBinaryString does not emit leading 0s. We therefore interpret
          // the binary string as an int and use a 0-padded format string to get the
          // width of interest.
          //
          // Note that the following intuitive alternative will fail as the string
          // formatter "%s" does not support padding with 0.
          //
          //    s"%0${width}s".format(x.toBinaryString)
          //       ^
          //
          s"%0${width}d".format(x.toBinaryString.toInt)
        }

        val minVal = 0
        val maxVal = (1 << count)

        val binaryRepr = Range(minVal, maxVal).map { num =>
          val bin = binStr(num, count)
          bin.map { char =>
            // Converting a char directly to an integer will return the ordinal of the character.
            // We therefore first convert the char to a string, then to an integer.
            val orig = char.toString.toInt

            // We want to evaluate equations at the word level. We therefore create a mask
            // that is aligned with the bit position we are currently computing the LUT
            // equation of.
            UInt16(orig << bitpos)
          }
        }

        binaryRepr
      }

      // The custom instruction has a 16-bit datapath. We return a Seq[BigInt] as every
      // bit of the result could technically be computed with a different function (a given
      // expression tree may have constants embedded within it and the constant may not be
      // a homogenous sequence of bits).
      val equations = Range(0, 16).map { bitpos =>
        // There are 2^arity lutVectorInputCombinations of inputs for a LUT.
        val inputCombinations: Seq[Seq[UInt16]] = lutVectorInputCombinations(arity, bitpos)

        // For every combination of inputs to the LUT, substitute the input in the
        // expression tree and evaluate it. This yields the truth table value for
        // the LUT vector's bitpos-th LUT.
        val lutOutputs = inputCombinations.map { inputCombination =>
          // The expression tree has arguments that are mapped to indices starting from 0.
          // We replace these indices with constants (defined by the LUT's current input combination).
          val subst = inputCombination.zipWithIndex.map { case (const, idx) =>
            AtomArg(idx) -> AtomConst(const)
          }.toMap

          val resFullDatapath = evaluate(substitute(expr)(subst))

          // The SHIFT-AND is required to isolate the result of the LUT vector's evaluation for
          // the datapath bit of interest. This result is the truth table.
          val resBitDatapath = (resFullDatapath >> bitpos) & UInt16(1)

          // The result is guaranteed to be 0 or 1 since we AND by UInt16(1) above.
          resBitDatapath.toInt
        }

        // Concatenate the k-LUT's output bits to form its truth table.
        // Note that we reverse the lut outputs as we want the MSB on the left and
        // the LSB on the right (common LUT equation representation in truth tables).
        val truthTableStr = lutOutputs.reverse.mkString

        // Scala's BigInt does not have a constructor that accepts a radix, so we
        // call java's BigInteger and wrap it with scala's BigInt.
        BigInt(new BigInteger(truthTableStr, 2))
      }

      equations
    }

    def apply(expr: ExprTree): CustomFunctionImpl = {
      // We compute the arity here so we can reject incorrectly-constructed expression trees
      // given by the user.
      val arity = computeArity(expr)
      new CustomFunctionImpl(arity, expr)
    }

    def unapply(cf: CustomFunctionImpl) = {
      Some((cf.arity, cf.expr, cf.equation))
    }
  }
>>>>>>> 8a8a643a

  type Name = String
  type Variable = PlacedVariable
  type CustomFunction = CustomFunctionImpl
  type ProcessId = ProcessIdImpl
  type Constant = UInt16
  type ExceptionId = ExceptionIdImpl

  type Label = Symbol
}

object LatencyAnalysis {

  import PlacedIR._
  def latency(inst: Instruction): Int = inst match {
    case _: Predicate    => 0
    case _: Expect       => 0
    case Nop             => 0
    case _               => maxLatency()
  }

  def xHops(source: ProcessId, target: ProcessId, dim: (Int, Int)) =
    if (source.x > target.x) dim._2 - source.x + target.x
    else target.x - source.x
  def yHops(source: ProcessId, target: ProcessId, dim: (Int, Int)) =
    if (source.y > target.y) dim._2 - source.y + target.y
    else target.y - source.y

  def xyHops(source: ProcessId, target: ProcessId, dim:(Int, Int)) = {
    (xHops(source, target, dim), yHops(source, target, dim))
  }
  def maxLatency(): Int = 3
  def manhattan(
      source: ProcessId,
      target: ProcessId,
      dim: (Int, Int)
  ) = {
    val x_dist = xHops(source, target, dim)
    val y_dist = yHops(source, target, dim)
    val manhattan = x_dist + y_dist
    manhattan
  }
}
<|MERGE_RESOLUTION|>--- conflicted
+++ resolved
@@ -78,18 +78,10 @@
   case object ExpectFail extends ExceptionKind
   case object ExpectStop extends ExceptionKind
 
-<<<<<<< HEAD
-
-
-=======
->>>>>>> 8a8a643a
   case class ExceptionIdImpl(id: UInt16, msg: String, kind: ExceptionKind) {
     override def toString(): String = s"${msg}_${id}"
   }
 
-<<<<<<< HEAD
-
-=======
   final class CustomFunctionImpl private (
     val arity: Int,
     val expr: CustomFunctionImpl.ExprTree,
@@ -291,10 +283,7 @@
         // Note that we reverse the lut outputs as we want the MSB on the left and
         // the LSB on the right (common LUT equation representation in truth tables).
         val truthTableStr = lutOutputs.reverse.mkString
-
-        // Scala's BigInt does not have a constructor that accepts a radix, so we
-        // call java's BigInteger and wrap it with scala's BigInt.
-        BigInt(new BigInteger(truthTableStr, 2))
+        BigInt(truthTableStr, 2)
       }
 
       equations
@@ -311,7 +300,6 @@
       Some((cf.arity, cf.expr, cf.equation))
     }
   }
->>>>>>> 8a8a643a
 
   type Name = String
   type Variable = PlacedVariable
@@ -355,3 +343,6 @@
     manhattan
   }
 }
+
+
+object PlacedIRPrinter extends AssemblyPrinter[PlacedIR.DefProgram] {}