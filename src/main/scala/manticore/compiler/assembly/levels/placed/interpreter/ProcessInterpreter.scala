--- conflicted
+++ resolved
@@ -260,7 +260,6 @@
         write(rd, rd_val)
       }
 
-<<<<<<< HEAD
     case Slice(rd, rs, offset, length, _) =>
       val rs_val = read(rs)
       val rs_shifted = rs_val >> offset
@@ -268,7 +267,6 @@
       val rd_val = rs_shifted & mask
       write(rd, rd_val)
 
-=======
     case Lookup(rd, index, base, _) =>
       val address = read(index) + read(base)
       val rd_val = lload(address)
@@ -276,7 +274,6 @@
     case JumpTable(target, _, _, _, _) =>
       updatePc(read(target).toInt)
     case BreakCase(target, _) => updatePc(target)
->>>>>>> 80b70873
     case Nop => // nothing
 
     case _: GlobalStore | _: GlobalLoad | _: SetValue =>
