--- conflicted
+++ resolved
@@ -22,13 +22,8 @@
 
   def checkWriteCollision(process: DefProcess)(implicit ctx: AssemblyContext): Unit = {
 
-<<<<<<< HEAD
     val registerFile = Array.fill(ctx.hw_config.nRegisters) { scala.collection.mutable.Stack.empty[Name] }
-    val carryRegisterFile = Array.fill(ctx.hw_config.nCarries) {
-=======
-    val registerFile = Array.fill(ctx.max_registers) { scala.collection.mutable.Stack.empty[Name] }
-    val ovfRegisterFile = Array.fill(ctx.max_registers) {
->>>>>>> 9f93c903
+    val ovfRegisterFile = Array.fill(ctx.hw_config.nRegisters) {
       scala.collection.mutable.Stack.empty[Name]
     }
 
