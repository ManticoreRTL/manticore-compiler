package manticore.compiler.assembly.levels

import manticore.compiler.AssemblyContext
import manticore.compiler.assembly.ManticoreAssemblyIR
import manticore.compiler.assembly.BinaryOperator
import scala.collection.immutable.ListMap
import manticore.compiler.assembly

case class ProcessStatistic(
    name: String,
    instructions: Seq[(String, Int)],
    length: Int,
    registers: Seq[(String, Int)],
    vcycle: Int = 0
)

trait CanCollectProgramStatistics extends Flavored {

  object ProgramStatistics {
    import flavor._

    case class InstructionStat(
        count: Seq[(String, Int)],
        vcycle: Int
    )
    import flavor._
    def mkInstStats(
        proc: DefProcess
    )(implicit ctx: AssemblyContext): InstructionStat = {

      var inst_count: ListMap[String, Int] = ListMap[String, Int](
        "CUST" -> 0,
        "LLD" -> 0,
        "LST" -> 0,
        "GLD" -> 0,
        "GST" -> 0,
        "SET" -> 0,
        "SEND" -> 0,
        "RECV" -> 0,
        "EXPECT" -> 0,
        "MUX" -> 0,
        "NOP" -> 0,
        "ADDCARRY" -> 0,
        "CLEARCARRY" -> 0,
        "SETCARRY" -> 0,
        "PADZERO" -> 0,
        "MOV" -> 0,
        "PREDICATE" -> 0,
        "PARMUX" -> 0,
        "LOOKUP" -> 0,
        "SWITCH" -> 0,
<<<<<<< HEAD
        "SLICE" -> 0,
=======
        "BREAK" -> 0
>>>>>>> 80b70873
      ) ++ Seq
        .tabulate(BinaryOperator.maxId) { i => BinaryOperator(i) }
        .filter { k =>
          k != BinaryOperator.MUX && k != BinaryOperator.ADDC // do not double
        // count these two operators
        }
        .map { k => (k.toString() -> 0) }

      def incr(name: String): Int = {
        inst_count = inst_count.updated(name, inst_count(name) + 1)
        1
      }
      var vcycle = 0

      import BinaryOperator._
      def count(inst: Instruction): Int = inst match {
        case _: CustomInstruction => incr("CUST")
        case BinaryArithmetic(op, _, _, _, _) =>
          op match {
            case ADD  => incr("ADD")
            case SUB  => incr("SUB")
            case MUL  => incr("MUL")
            case AND  => incr("AND")
            case OR   => incr("OR")
            case XOR  => incr("XOR")
            case SLL  => incr("SLL")
            case SRL  => incr("SRL")
            case SRA  => incr("SRA")
            case SEQ  => incr("SEQ")
            case SLTS => incr("SLTS")
            case _ =>
              ctx.logger.error(s"invalid operator ${op}!")
              0
          }
        case _: GlobalLoad  => incr("GLD")
        case _: GlobalStore => incr("GST")
        case _: LocalLoad   => incr("LLD")
        case _: LocalStore  => incr("LST")
        case _: Expect      => incr("EXPECT")
        case _: Predicate   => incr("PREDICATE")
        case _: AddC        => incr("ADDCARRY")
        case _: ClearCarry  => incr("CLEARCARRY")
        case _: SetCarry    => incr("SETCARRY")
        case _: Mov         => incr("MOV")
        case _: PadZero     => incr("PADZERO")
        case _: Mux         => incr("MUX")
        case _: Send        => incr("SEND")
        case _: Recv        => incr("RECV")
        case _: SetValue    => incr("SET")
        case _: ParMux      => incr("PARMUX")
        case _: Lookup      => incr("LOOKUP")
<<<<<<< HEAD
        case _: Slice       => incr("SLICE")
        case Nop            => incr("NOP")
=======
        case _: BreakCase   => incr("BREAK")
>>>>>>> 80b70873
        case JumpTable(_, _, blocks, dslot, _) =>
          var numInsts = 0
          // numInsts += incr("SWITCH")
          val blockInsts = blocks.map { case JumpCase(_, blk) =>
            blk.map { count }.sum
          }
          numInsts += blockInsts.sum
          vcycle += 1 + blockInsts.max
          val dslotInsts = dslot.foldLeft(0) { case (acc, inst) =>
            acc + count(inst)
          }
          vcycle += dslotInsts
          numInsts + dslotInsts
      }

      vcycle += proc.body.length
      proc.body.foreach { count }

      InstructionStat(inst_count.toSeq, vcycle)
    }

    def mkRegStats(
        proc: DefProcess
    )(implicit ctx: AssemblyContext): Seq[(String, Int)] = {

      var counts = ListMap[VariableType, Int](
        ConstType -> 0,
        WireType -> 0,
        InputType -> 0,
        OutputType -> 0,
        MemoryType -> 0,
        CarryType -> 0,
        RegType -> 0
      )

      proc.registers.foreach { r =>
        counts =
          counts.updated(r.variable.varType, counts(r.variable.varType) + 1)
      }

      counts.map { case (k, v) => k.typeName.tail -> v }.toSeq
    }

    def mkProcessStats(
        proc: DefProcess
    )(implicit ctx: AssemblyContext): ProcessStatistic = {
      val instStat = mkInstStats(proc)
      ProcessStatistic(
        name = proc.id.toString(),
        length = proc.body.length,
        instructions = instStat.count,
        registers = mkRegStats(proc),
        vcycle = instStat.vcycle
      )
    }

    def mkProgramStats(
        prog: DefProgram
    )(implicit ctx: AssemblyContext): Seq[ProcessStatistic] =
      prog.processes.map(mkProcessStats)
  }
}

trait StatisticCollector {

  /** Helper function used to run a timed sequence of code
    *
    * @param action
    * @return
    */
  def timed[R](action: => R): (R, Double) = {
    val start_time = System.nanoTime()
    val result = action
    val end_time = System.nanoTime()
    val elapsed_ms = (end_time - start_time) * 1e-6
    (result, elapsed_ms)
  }

  /** Create a dynamic scope for stat collection. Used by the transformation
    * class which sets the scope so that passes implemented using
    * AssemblyTransformer can correctly record statistics
    * @param func
    * @param id
    * @return
    */

  def scope[R](transformationClosure: => R)(implicit
      id: TransformationID
  ): (R, Double)

  /** Record the runtime of a a labeled event. This is useful if you wish to
    * include some custom runtime information in the statistics
    *
    * @param label
    *   name of the action
    * @param milliseconds
    *   runtime in milliseconds, you can use the [[timed]] method to get the
    *   time
    */
  def recordRunTime(label: String, milliseconds: Double): Unit

  /** Run an action and record its runtime
    *
    * @param label
    *   name of the action
    * @param action
    * @return
    */
  def recordRunTime[R](label: String)(action: => R): R = {
    val (r, t) = timed(action)
    recordRunTime(label, t)
    r
  }

  /** Record program statistics
    *
    * @param prog
    */
  def record(prog: Seq[ProcessStatistic]): Unit

  /** Record a key-value pair. The accepted type of value depends on the
    * implementation of this trait
    * @param name
    * @param value
    */
  def record(name: String, value: Any): Unit
  def record(nv: (String, Any)): Unit = record(nv._1, nv._2)

  /** Record a key value pair conditionally
    *
    * @param cond
    * @param name
    * @param value
    */
  def recordWhen(cond: Boolean)(name: String, value: => Any): Unit =
    if (cond) record(name, value)

  /** Serialize the statistics as a YAML
    *
    * @return
    */

  def asYaml: String

}

object StatisticCollector {

  def apply(): StatisticCollector = new StatisticCollectorImpl()

  /** Basic implementation for a statistic collector
    */
  class StatisticCollectorImpl extends StatisticCollector {

    case class UserDict(
        runtime: Seq[(String, Double)] = Nil,
        pairs: Seq[(String, Any)] = Nil
    ) {
      def nonEmpty: Boolean = runtime.nonEmpty || pairs.nonEmpty
      def toYaml(indent: Int): String = {
        val str = new StringBuilder
        val tabs: String = "\t" * indent
        str ++= s"${tabs}user:\n"
        if (runtime.nonEmpty) {
          str ++= s"${tabs}\truntime:\n"
          runtime.foreach { case (k, v) =>
            str ++= f"${tabs}\t\t- ${k}: ${v}%.3f\n"
          }
        }
        if (pairs.nonEmpty) {
          str ++= s"${tabs}\tdata: \n"
          pairs.foreach { case (k, v) =>
            str ++= s"${tabs}\t\t- ${k}: ${v}\n"
          }
        }
        str.toString()
      }
    }
    case class TransformationStatBuilder(
        id: String,
        runtime: Double,
        user: UserDict = UserDict(),
        nProcesses: Option[Int] = None,
        vcycle: Option[Int] = None,
        program: Seq[ProcessStatistic] = Nil,
        slowest: Option[String] = None
    ) {
      def nonEmpty: Boolean =
        user.nonEmpty ||
          nProcesses.nonEmpty || vcycle.nonEmpty ||
          program.nonEmpty || slowest.nonEmpty
    }

    private val transStatBuilder =
      scala.collection.mutable.ArrayBuffer.empty[TransformationStatBuilder]
    private var currentTrans =
      TransformationStatBuilder(id = "<INV>", runtime = 0.0)
    private var open = false
    override def recordRunTime(
        label: String,
        milliseconds: Double
    ): Unit = {
      currentTrans = currentTrans.copy(
        user = currentTrans.user.copy(runtime =
          currentTrans.user.runtime :+ (label -> milliseconds)
        )
      )
    }

    override def record(prog: Seq[ProcessStatistic]): Unit = {
      val slowest = prog.maxBy { p => p.vcycle }
      currentTrans = currentTrans.copy(
        nProcesses = Some(prog.length),
        program = prog,
        vcycle = Some(slowest.vcycle),
        slowest = Some(slowest.name)
      )
    }

    override def record(name: String, value: Any): Unit = value match {
      case (_: Double | _: Int | _: String) =>
        currentTrans = currentTrans.copy(
          user = currentTrans.user.copy(pairs =
            currentTrans.user.pairs :+ (name -> value)
          )
        )
      case _ => throw new RuntimeException("Can not handle value type!")
    }

    override def scope[R](
        func: => R
    )(implicit id: TransformationID): (R, Double) = {
      require(!open, "Can not have nested scopes yet!")
      currentTrans = TransformationStatBuilder(id = id.toString(), runtime = 0)
      open = true
      val (res, runtime) = timed(func)
      transStatBuilder += currentTrans.copy(runtime = runtime)
      open = false
      (res, runtime)
    }

    override def asYaml: String = {
      val str = new StringBuilder

      def tabs(n: Int)(s: => String): Unit = str ++= (("\t" * n) + s + "\n")
      tabs(0) { s"transformations: " }

      transStatBuilder.foreach { stat =>
        tabs(1) {
          s"- ${stat.id}:"
        }
        tabs(2) {
          f"runtime: ${stat.runtime}%.3f"
        }
        if (stat.user.nonEmpty) {
          str ++= stat.user.toYaml(2)
        }
        if (stat.nProcesses.nonEmpty) {
          tabs(2) { s"num-processes: ${stat.nProcesses.get}" }
        }
        if (stat.vcycle.nonEmpty) {
          tabs(2) { s"vcycle: ${stat.vcycle.get}" }
        }
        if (stat.slowest.nonEmpty) {
          tabs(2) { s"slowest: ${stat.slowest.get}" }
        }
        if (stat.program.nonEmpty) {
          tabs(2) { s"program:" }
          stat.program.foreach { p =>
            tabs(3) { s"- ${p.name}: " }
            tabs(4) { s"length: ${p.length}" }
            tabs(4) { s"vcycle: ${p.vcycle}" }
            tabs(4) { s"instructions:" }
            p.instructions.foreach { case (k, v) => tabs(5) { s"${k}: ${v} " } }
            tabs(4) { s"registers:" }
            p.registers.foreach { case (k, v) => tabs(5) { s"${k}: ${v}" } }
          }
        }

      }
      str.toString()
    }
  }

}<|MERGE_RESOLUTION|>--- conflicted
+++ resolved
@@ -49,11 +49,8 @@
         "PARMUX" -> 0,
         "LOOKUP" -> 0,
         "SWITCH" -> 0,
-<<<<<<< HEAD
         "SLICE" -> 0,
-=======
         "BREAK" -> 0
->>>>>>> 80b70873
       ) ++ Seq
         .tabulate(BinaryOperator.maxId) { i => BinaryOperator(i) }
         .filter { k =>
@@ -105,12 +102,9 @@
         case _: SetValue    => incr("SET")
         case _: ParMux      => incr("PARMUX")
         case _: Lookup      => incr("LOOKUP")
-<<<<<<< HEAD
         case _: Slice       => incr("SLICE")
         case Nop            => incr("NOP")
-=======
         case _: BreakCase   => incr("BREAK")
->>>>>>> 80b70873
         case JumpTable(_, _, blocks, dslot, _) =>
           var numInsts = 0
           // numInsts += incr("SWITCH")
