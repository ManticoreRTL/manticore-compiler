--- conflicted
+++ resolved
@@ -119,12 +119,7 @@
       */
     def regDef(
         inst: Instruction
-<<<<<<< HEAD
-    )(implicit ctx: AssemblyContext): Seq[Name] = {
-
-=======
     ): Seq[Name] = {
->>>>>>> 8a8a643a
       inst match {
         case BinaryArithmetic(operator, rd, rs1, rs2, annons)        => Seq(rd)
         case CustomInstruction(func, rd, rsx, annons)                => Seq(rd)
